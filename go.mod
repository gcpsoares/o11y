--- conflicted
+++ resolved
@@ -29,17 +29,10 @@
 	github.com/pkg/errors v0.9.1 // indirect
 	github.com/spf13/pflag v1.0.6 // indirect
 	github.com/x448/float16 v0.8.4 // indirect
-<<<<<<< HEAD
-	golang.org/x/net v0.35.0 // indirect
-	golang.org/x/oauth2 v0.30.0 // indirect
-	golang.org/x/term v0.29.0 // indirect
-	golang.org/x/text v0.22.0 // indirect
-=======
 	golang.org/x/net v0.40.0 // indirect
 	golang.org/x/oauth2 v0.25.0 // indirect
 	golang.org/x/term v0.32.0 // indirect
 	golang.org/x/text v0.25.0 // indirect
->>>>>>> e84e5608
 	golang.org/x/time v0.7.0 // indirect
 	gopkg.in/evanphx/json-patch.v4 v4.12.0 // indirect
 	gopkg.in/inf.v0 v0.9.1 // indirect
