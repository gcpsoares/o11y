apiVersion: tekton.dev/v1
kind: PipelineRun
metadata:
  annotations:
    build.appstudio.openshift.io/repo: https://github.com/redhat-appstudio/o11y?rev={{revision}}
    build.appstudio.redhat.com/commit_sha: '{{revision}}'
    build.appstudio.redhat.com/target_branch: '{{target_branch}}'
    pipelinesascode.tekton.dev/max-keep-runs: "3"
    pipelinesascode.tekton.dev/on-cel-expression: event == "push" && target_branch
      == "main"
  creationTimestamp: null
  labels:
    appstudio.openshift.io/application: o11y
    appstudio.openshift.io/component: o11y
    pipelines.appstudio.openshift.io/type: build
  name: o11y-on-push
  namespace: rhtap-o11y-tenant
spec:
  params:
  - name: dockerfile
    value: Dockerfile
  - name: git-url
    value: '{{repo_url}}'
  - name: output-image
    value: quay.io/redhat-user-workloads/rhtap-o11y-tenant/o11y/o11y:{{revision}}
  - name: path-context
    value: .
  - name: revision
    value: '{{revision}}'
  pipelineSpec:
    finally:
    - name: show-sbom
      params:
      - name: IMAGE_URL
        value: $(tasks.build-container.results.IMAGE_URL)
      taskRef:
        params:
        - name: name
          value: show-sbom
        - name: bundle
          value: quay.io/redhat-appstudio-tekton-catalog/task-show-sbom:0.1@sha256:27ddf4ebef8f0b4a13a7ed980fe8130141d39e34546ae9e039fb016dc6e93a4b
        - name: kind
          value: task
        resolver: bundles
    - name: show-summary
      params:
      - name: pipelinerun-name
        value: $(context.pipelineRun.name)
      - name: git-url
        value: $(tasks.clone-repository.results.url)?rev=$(tasks.clone-repository.results.commit)
      - name: image-url
        value: $(params.output-image)
      - name: build-task-status
        value: $(tasks.build-container.status)
      taskRef:
        params:
        - name: name
          value: summary
        - name: bundle
          value: quay.io/redhat-appstudio-tekton-catalog/task-summary:0.2@sha256:e5115f5aac1a88e79ca4862852ef2bc1b84549e1179a28ebbc0e3dc0448ddfa8
        - name: kind
          value: task
        resolver: bundles
    params:
    - description: Source Repository URL
      name: git-url
      type: string
    - default: ""
      description: Revision of the Source Repository
      name: revision
      type: string
    - description: Fully Qualified Output Image
      name: output-image
      type: string
    - default: .
      description: Path to the source code of an application's component from where
        to build image.
      name: path-context
      type: string
    - default: Dockerfile
      description: Path to the Dockerfile inside the context specified by parameter
        path-context
      name: dockerfile
      type: string
    - default: "false"
      description: Force rebuild image
      name: rebuild
      type: string
    - default: "false"
      description: Skip checks against built image
      name: skip-checks
      type: string
    - default: "true"
      description: Skip optional checks, set false if you want to run optional checks
      name: skip-optional
      type: string
    - default: "false"
      description: Execute the build with network isolation
      name: hermetic
      type: string
    - default: ""
      description: Build dependencies to be prefetched by Cachi2
      name: prefetch-input
      type: string
    - default: "false"
      description: Java build
      name: java
      type: string
    - default: ""
      description: Image tag expiration time, time values could be something like
        1h, 2d, 3w for hours, days, and weeks, respectively.
      name: image-expires-after
    - default: "true"
      description: Build a source image.
      name: build-source-image
      type: string
    - default: "true"
      description: Enable dev-package-managers in prefetch task
      name: prefetch-dev-package-managers-enabled
      type: string
    results:
    - description: ""
      name: IMAGE_URL
      value: $(tasks.build-container.results.IMAGE_URL)
    - description: ""
      name: IMAGE_DIGEST
      value: $(tasks.build-container.results.IMAGE_DIGEST)
    - description: ""
      name: CHAINS-GIT_URL
      value: $(tasks.clone-repository.results.url)
    - description: ""
      name: CHAINS-GIT_COMMIT
      value: $(tasks.clone-repository.results.commit)
    tasks:
    - name: rpms-signature-scan
      params:
      - name: image-url
        value: $(tasks.build-container.results.IMAGE_URL)
      - name: image-digest
        value: $(tasks.build-container.results.IMAGE_DIGEST)
      - name: fail-unsigned
        value: "true"
      taskRef:
        params:
<<<<<<< HEAD
        - name: name
          value: rpms-signature-scan
        - name: bundle
          value: quay.io/konflux-ci/tekton-catalog/task-rpms-signature-scan:0.2@sha256:d01508e7a0df9059af2ef455e3e81588a70e0b24cd4a5def35af3cc1537bf84a
        - name: kind
          value: task
=======
          - name: name
            value: rpms-signature-scan
          - name: bundle
            value: quay.io/konflux-ci/tekton-catalog/task-rpms-signature-scan:0.2@sha256:2366b2f394610192736dd8edac1a702964daeb961603dfc9ceb6b8188e39a009
          - name: kind
            value: task
>>>>>>> 8a5cac14
        resolver: bundles
    - name: init
      params:
      - name: image-url
        value: $(params.output-image)
      - name: rebuild
        value: $(params.rebuild)
      - name: skip-checks
        value: $(params.skip-checks)
      - name: skip-optional
        value: $(params.skip-optional)
      - name: pipelinerun-name
        value: $(context.pipelineRun.name)
      - name: pipelinerun-uid
        value: $(context.pipelineRun.uid)
      taskRef:
        params:
        - name: name
          value: init
        - name: bundle
          value: quay.io/redhat-appstudio-tekton-catalog/task-init:0.2@sha256:505edc39d9fb702a66baf40d9356226d4ff616959ec97110a7eacff209f90b08
        - name: kind
          value: task
        resolver: bundles
    - name: clone-repository
      params:
      - name: url
        value: $(params.git-url)
      - name: revision
        value: $(params.revision)
      - name: ociStorage
        value: $(params.output-image).git
      - name: ociArtifactExpiresAfter
        value: $(params.image-expires-after)
      runAfter:
      - init
      taskRef:
        params:
        - name: name
          value: git-clone-oci-ta
        - name: bundle
          value: quay.io/konflux-ci/tekton-catalog/task-git-clone-oci-ta:0.1@sha256:8ecf57d5a6697ce709bee65b62781efe79a10b0c2b95e05576442b67fbd61744
        - name: kind
          value: task
        resolver: bundles
      when:
      - input: $(tasks.init.results.build)
        operator: in
        values:
        - "true"
      workspaces:
      - name: basic-auth
        workspace: git-auth
    - name: prefetch-dependencies
      params:
      - name: input
        value: $(params.prefetch-input)
      - name: hermetic
        value: $(params.hermetic)
      - name: dev-package-managers
        value: $(params.prefetch-dev-package-managers-enabled)
      - name: SOURCE_ARTIFACT
        value: $(tasks.clone-repository.results.SOURCE_ARTIFACT)
      - name: ociStorage
        value: $(params.output-image).prefetch
      - name: ociArtifactExpiresAfter
        value: $(params.image-expires-after)
      runAfter:
      - clone-repository
      taskRef:
        params:
        - name: name
          value: prefetch-dependencies-oci-ta
        - name: bundle
          value: quay.io/konflux-ci/tekton-catalog/task-prefetch-dependencies-oci-ta:0.2@sha256:d48c621ae828a3cbca162e12ec166210d2d77a7ba23b0e5d60c4a1b94491adeb
        - name: kind
          value: task
        resolver: bundles
    - name: build-container
      params:
      - name: IMAGE
        value: $(params.output-image)
      - name: DOCKERFILE
        value: $(params.dockerfile)
      - name: CONTEXT
        value: $(params.path-context)
      - name: HERMETIC
        value: $(params.hermetic)
      - name: PREFETCH_INPUT
        value: $(params.prefetch-input)
      - name: IMAGE_EXPIRES_AFTER
        value: $(params.image-expires-after)
      - name: COMMIT_SHA
        value: $(tasks.clone-repository.results.commit)
      - name: SOURCE_ARTIFACT
        value: $(tasks.prefetch-dependencies.results.SOURCE_ARTIFACT)
      - name: CACHI2_ARTIFACT
        value: $(tasks.prefetch-dependencies.results.CACHI2_ARTIFACT)
      runAfter:
      - prefetch-dependencies
      taskRef:
        params:
        - name: name
          value: buildah-oci-ta
        - name: bundle
          value: quay.io/konflux-ci/tekton-catalog/task-buildah-oci-ta:0.4@sha256:6ac9d16f598c14a4b56e662eccda0a438e94aa8f87dd27a3ea0ff1abc6e00c66
        - name: kind
          value: task
        resolver: bundles
      when:
      - input: $(tasks.init.results.build)
        operator: in
        values:
        - "true"
    - name: build-source-image
      params:
      - name: BINARY_IMAGE
        value: $(params.output-image)
      - name: SOURCE_ARTIFACT
        value: $(tasks.prefetch-dependencies.results.SOURCE_ARTIFACT)
      - name: CACHI2_ARTIFACT
        value: $(tasks.prefetch-dependencies.results.CACHI2_ARTIFACT)
      runAfter:
      - build-container
      taskRef:
        params:
        - name: name
          value: source-build-oci-ta
        - name: bundle
          value: quay.io/konflux-ci/tekton-catalog/task-source-build-oci-ta:0.2@sha256:56fa2cbfc04bad4765b7fe1fa8022587f4042d4e8533bb5f65311d46b43226ee
        - name: kind
          value: task
        resolver: bundles
      when:
      - input: $(tasks.init.results.build)
        operator: in
        values:
        - "true"
      - input: $(params.build-source-image)
        operator: in
        values:
        - "true"
    - name: deprecated-base-image-check
      params:
      - name: IMAGE_URL
        value: $(tasks.build-container.results.IMAGE_URL)
      - name: IMAGE_DIGEST
        value: $(tasks.build-container.results.IMAGE_DIGEST)
      runAfter:
      - build-container
      taskRef:
        params:
        - name: name
          value: deprecated-image-check
        - name: bundle
          value: quay.io/redhat-appstudio-tekton-catalog/task-deprecated-image-check:0.5@sha256:af0ea52fed6ff843464764d21940974b37984839340b4767be849d35c1fe1371
        - name: kind
          value: task
        resolver: bundles
      when:
      - input: $(params.skip-checks)
        operator: in
        values:
        - "false"
    - name: clair-scan
      params:
      - name: image-digest
        value: $(tasks.build-container.results.IMAGE_DIGEST)
      - name: image-url
        value: $(tasks.build-container.results.IMAGE_URL)
      runAfter:
      - build-container
      taskRef:
        params:
        - name: name
          value: clair-scan
        - name: bundle
          value: quay.io/redhat-appstudio-tekton-catalog/task-clair-scan:0.2@sha256:3bfdf9dcb239e613491a42cbafef7d9036e3879cce6895ae4496150312e9df14
        - name: kind
          value: task
        resolver: bundles
      when:
      - input: $(params.skip-checks)
        operator: in
        values:
        - "false"
    - name: sast-snyk-check
      params:
      - name: SOURCE_ARTIFACT
        value: $(tasks.prefetch-dependencies.results.SOURCE_ARTIFACT)
      - name: image-digest
        value: $(tasks.build-container.results.IMAGE_DIGEST)
      - name: image-url
        value: $(tasks.build-container.results.IMAGE_URL)
      runAfter:
      - prefetch-dependencies
      taskRef:
        params:
        - name: name
          value: sast-snyk-check-oci-ta
        - name: bundle
          value: quay.io/konflux-ci/tekton-catalog/task-sast-snyk-check-oci-ta:0.4@sha256:89aead32dc21404e4e0913be9668bdd2eea795db3e4caa762fb619044e479cb8
        - name: kind
          value: task
        resolver: bundles
      when:
      - input: $(params.skip-checks)
        operator: in
        values:
        - "false"
    - name: sast-shell-check
      params:
      - name: image-digest
        value: $(tasks.build-container.results.IMAGE_DIGEST)
      - name: image-url
        value: $(tasks.build-container.results.IMAGE_URL)
      - name: SOURCE_ARTIFACT
        value: $(tasks.prefetch-dependencies.results.SOURCE_ARTIFACT)
      - name: CACHI2_ARTIFACT
        value: $(tasks.prefetch-dependencies.results.CACHI2_ARTIFACT)
      runAfter:
      - build-container
      taskRef:
        params:
        - name: name
          value: sast-shell-check-oci-ta
        - name: bundle
          value: quay.io/konflux-ci/tekton-catalog/task-sast-shell-check-oci-ta:0.1@sha256:57b3262138eb06186ae7375f84ca53788bba2a66cfd03d39cb82c78df050aba5
        - name: kind
          value: task
        resolver: bundles
      when:
      - input: $(params.skip-checks)
        operator: in
        values:
        - "false"
    - name: sast-unicode-check
      params:
      - name: image-url
        value: $(tasks.build-container.results.IMAGE_URL)
      - name: SOURCE_ARTIFACT
        value: $(tasks.prefetch-dependencies.results.SOURCE_ARTIFACT)
      - name: CACHI2_ARTIFACT
        value: $(tasks.prefetch-dependencies.results.CACHI2_ARTIFACT)
      runAfter:
      - build-container
      taskRef:
        params:
        - name: name
          value: sast-unicode-check-oci-ta
        - name: bundle
          value: quay.io/konflux-ci/tekton-catalog/task-sast-unicode-check-oci-ta:0.2@sha256:df185dbe4e2852668f9c46f938dd752e90ea9c79696363378435a6499596c319
        - name: kind
          value: task
        resolver: bundles
      when:
      - input: $(params.skip-checks)
        operator: in
        values:
        - "false"
    - name: clamav-scan
      params:
      - name: image-digest
        value: $(tasks.build-container.results.IMAGE_DIGEST)
      - name: image-url
        value: $(tasks.build-container.results.IMAGE_URL)
      runAfter:
      - build-container
      taskRef:
        params:
        - name: name
          value: clamav-scan
        - name: bundle
          value: quay.io/redhat-appstudio-tekton-catalog/task-clamav-scan:0.2@sha256:21c4514070173621295fcb96ea708b2a2641326e6d59a76a1eebaacd576362fd
        - name: kind
          value: task
        resolver: bundles
      when:
      - input: $(params.skip-checks)
        operator: in
        values:
        - "false"
    workspaces:
    - name: git-auth
      optional: true
  taskRunTemplate:
    serviceAccountName: build-pipeline-o11y
  workspaces:
  - name: git-auth
    secret:
      secretName: '{{ git_auth_secret }}'
status: {}<|MERGE_RESOLUTION|>--- conflicted
+++ resolved
@@ -142,21 +142,12 @@
         value: "true"
       taskRef:
         params:
-<<<<<<< HEAD
         - name: name
           value: rpms-signature-scan
         - name: bundle
-          value: quay.io/konflux-ci/tekton-catalog/task-rpms-signature-scan:0.2@sha256:d01508e7a0df9059af2ef455e3e81588a70e0b24cd4a5def35af3cc1537bf84a
-        - name: kind
-          value: task
-=======
-          - name: name
-            value: rpms-signature-scan
-          - name: bundle
-            value: quay.io/konflux-ci/tekton-catalog/task-rpms-signature-scan:0.2@sha256:2366b2f394610192736dd8edac1a702964daeb961603dfc9ceb6b8188e39a009
-          - name: kind
-            value: task
->>>>>>> 8a5cac14
+          value: quay.io/konflux-ci/tekton-catalog/task-rpms-signature-scan:0.2@sha256:2366b2f394610192736dd8edac1a702964daeb961603dfc9ceb6b8188e39a009
+        - name: kind
+          value: task
         resolver: bundles
     - name: init
       params:
